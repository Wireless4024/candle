--- conflicted
+++ resolved
@@ -1,13 +1,11 @@
 mod benchmarks;
 
 use criterion::criterion_main;
-<<<<<<< HEAD
-criterion_main!(benchmarks::reduce::benches);
-=======
+
 criterion_main!(
     benchmarks::affine::benches,
     benchmarks::matmul::benches,
     benchmarks::random::benches,
+    benchmarks::reduce::benches,
     benchmarks::where_cond::benches
-);
->>>>>>> fd7c8565
+);