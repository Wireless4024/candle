use candle_core::{
    bail,
    quantized::{self, GgmlDType},
    test_utils::to_vec2_round,
    Device, Module, Result, Tensor,
};
use quantized::{k_quants, GgmlType};
use rand::prelude::*;

const GGML_TEST_SIZE: usize = 32 * 128;

const GGML_MAX_QUANTIZATION_TOTAL_ERROR: f32 = 0.002;
const GGML_MAX_QUANTIZATION_TOTAL_ERROR_2BITS: f32 = 0.0075;
const GGML_MAX_QUANTIZATION_TOTAL_ERROR_3BITS: f32 = 0.0040;
const GGML_MAX_DOT_PRODUCT_ERROR: f32 = 0.02;

#[test]
fn quantized_matmul() -> Result<()> {
    let cpu = &Device::Cpu;
    let (m, k, n) = (3, 64, 4);
    let lhs = (0..(m * k)).map(|v| v as f32).collect::<Vec<_>>();
    let tensor_lhs = Tensor::from_slice(&lhs, (m, k), cpu)?;
    let mut dst = vec![42.; 3 * 4];
    let mut rhs_t = vec![k_quants::BlockQ4_0::zeros(); 8];
    let rhs = (0..(k * n)).map(|v| v as f32).collect::<Vec<_>>();
    let tensor_rhs = Tensor::from_slice(&rhs, (n, k), cpu)?.t()?;
    k_quants::BlockQ4_0::from_float(&rhs, &mut rhs_t)?;
    k_quants::matmul((m, k, n), &lhs, &rhs_t, &mut dst)?;
    assert_eq!(
        dst.iter().map(|x| x.round()).collect::<Vec<_>>(),
        &[
            85120.0, 214562.0, 345455.0, 474748.0, 213475.0, 604465.0, 1000686.0, 1388317.0,
            341876.0, 994283.0, 1655709.0, 2301518.0
        ]
    );
    let mm = tensor_lhs.matmul(&tensor_rhs)?;
    assert_eq!(
        mm.to_vec2::<f32>()?,
        &[
            [85344.0, 214368.0, 343392.0, 472416.0],
            [214368.0, 605536.0, 996704.0, 1387872.0],
            [343392.0, 996704.0, 1650016.0, 2303328.0]
        ]
    );

    let qtensor = quantized::QTensor::new(rhs_t, (4, 64))?;
    let matmul = quantized::QMatMul::from_qtensor(qtensor)?;
    let res = matmul.forward(&tensor_lhs)?;
    assert_eq!(
        to_vec2_round(&res, 0)?,
        &[
            [85120.0, 214562.0, 345455.0, 474748.0],
            [213475.0, 604465.0, 1000686.0, 1388317.0],
            [341876.0, 994283.0, 1655709.0, 2301518.0]
        ]
    );

    Ok(())
}

#[test]
fn quantized_matmul_neg() -> Result<()> {
    let cpu = &Device::Cpu;
    let (m, k, n) = (3, 64, 4);
    let lhs = (0..(m * k))
        .map(|v| v as f32 - (m * k) as f32 / 2.0)
        .collect::<Vec<_>>();
    let tensor_lhs = Tensor::from_slice(&lhs, (m, k), cpu)?;
    let mut dst = vec![42.; 3 * 4];
    let mut rhs_t = vec![k_quants::BlockQ4_0::zeros(); 8];
    let rhs = (0..k * n)
        .map(|v| v as f32 - (k * n) as f32 / 3.0)
        .collect::<Vec<_>>();
    let tensor_rhs = Tensor::from_slice(&rhs, (n, k), cpu)?.t()?;
    k_quants::BlockQ4_0::from_float(&rhs, &mut rhs_t)?;
    k_quants::matmul((m, k, n), &lhs, &rhs_t, &mut dst)?;
    assert_eq!(
        dst.iter().map(|x| x.round()).collect::<Vec<_>>(),
        &[
            243524.0, -19596.0, -285051.0, -549815.0, 23777.0, 21651.0, 19398.0, 18367.0,
            -196472.0, 63012.0, 324585.0, 587902.0
        ]
    );
    let mm = tensor_lhs.matmul(&tensor_rhs)?;
    assert_eq!(
        to_vec2_round(&mm, 0)?,
        &[
            [244064.0, -20128.0, -284320.0, -548512.0],
            [23563.0, 21515.0, 19467.0, 17419.0],
            [-196939.0, 63157.0, 323253.0, 583349.0]
        ]
    );

    let qtensor = quantized::QTensor::new(rhs_t, (4, 64))?;
    let matmul = quantized::QMatMul::from_qtensor(qtensor)?;
    let res = matmul.forward(&tensor_lhs)?;
    assert_eq!(
        to_vec2_round(&res, 0)?,
        &[
            [243524.0, -19596.0, -285051.0, -549815.0],
            [23777.0, 21651.0, 19398.0, 18367.0],
            [-196472.0, 63012.0, 324585.0, 587902.0]
        ]
    );

    Ok(())
}

#[test]
fn quantize_q4_0() -> Result<()> {
    use k_quants::BlockQ4_0;

    let src = (0..32 * 4).map(|v| v as f32).collect::<Vec<_>>();
    let mut dst = vec![0f32; 32 * 4];
    let mut quant = vec![BlockQ4_0::zeros(); 4];
    BlockQ4_0::from_float(&src, &mut quant)?;
    BlockQ4_0::to_float(&quant, dst.as_mut_slice())?;
    assert_eq!(
        dst,
        &[
            -0.0, -0.0, 3.875, 3.875, 3.875, 3.875, 7.75, 7.75, 7.75, 7.75, 11.625, 11.625, 11.625,
            11.625, 15.5, 15.5, 15.5, 15.5, 19.375, 19.375, 19.375, 19.375, 23.25, 23.25, 23.25,
            23.25, 27.125, 27.125, 27.125, 27.125, 31.0, 31.0, 31.5, 31.5, 31.5, 31.5, 39.375,
            39.375, 39.375, 39.375, 39.375, 39.375, 39.375, 39.375, 47.25, 47.25, 47.25, 47.25,
            47.25, 47.25, 47.25, 47.25, 55.125, 55.125, 55.125, 55.125, 55.125, 55.125, 55.125,
            55.125, 63.0, 63.0, 63.0, 63.0, 59.375, 59.375, 71.25, 71.25, 71.25, 71.25, 71.25,
            71.25, 71.25, 71.25, 71.25, 71.25, 71.25, 71.25, 83.125, 83.125, 83.125, 83.125,
            83.125, 83.125, 83.125, 83.125, 83.125, 83.125, 83.125, 83.125, 95.0, 95.0, 95.0, 95.0,
            95.0, 95.0, 95.25, 95.25, 95.25, 95.25, 95.25, 95.25, 95.25, 95.25, 111.125, 111.125,
            111.125, 111.125, 111.125, 111.125, 111.125, 111.125, 111.125, 111.125, 111.125,
            111.125, 111.125, 111.125, 111.125, 111.125, 127.0, 127.0, 127.0, 127.0, 127.0, 127.0,
            127.0, 127.0
        ]
    );
    ggml_quantization_error_test::<BlockQ4_0>(GGML_MAX_QUANTIZATION_TOTAL_ERROR)?;
    Ok(())
}

#[test]
fn quantize_q4_1() -> Result<()> {
    use k_quants::BlockQ4_1;

    let src = (0..32 * 4).map(|v| v as f32).collect::<Vec<_>>();
    let mut dst = vec![0f32; 32 * 4];
    let mut quant = vec![BlockQ4_1::zeros(); 4];
    BlockQ4_1::from_float(&src, &mut quant)?;
    BlockQ4_1::to_float(&quant, dst.as_mut_slice())?;
    assert_eq!(
        round_vector(&dst),
        &[
            0.0, 0.0, 2.066, 2.066, 4.133, 4.133, 6.199, 6.199, 8.266, 8.266, 10.332, 10.332,
            12.398, 12.398, 14.465, 14.465, 16.531, 16.531, 18.598, 18.598, 20.664, 20.664, 22.73,
            22.73, 24.797, 24.797, 26.863, 26.863, 28.93, 28.93, 30.996, 30.996, 32.0, 32.0,
            34.066, 34.066, 36.133, 36.133, 38.199, 38.199, 40.266, 40.266, 42.332, 42.332, 44.398,
            44.398, 46.465, 46.465, 48.531, 48.531, 50.598, 50.598, 52.664, 52.664, 54.73, 54.73,
            56.797, 56.797, 58.863, 58.863, 60.93, 60.93, 62.996, 62.996, 64.0, 64.0, 66.066,
            66.066, 68.133, 68.133, 70.199, 70.199, 72.266, 72.266, 74.332, 74.332, 76.398, 76.398,
            78.465, 78.465, 80.531, 80.531, 82.598, 82.598, 84.664, 84.664, 86.73, 86.73, 88.797,
            88.797, 90.863, 90.863, 92.93, 92.93, 94.996, 94.996, 96.0, 96.0, 98.066, 98.066,
            100.133, 100.133, 102.199, 102.199, 104.266, 104.266, 106.332, 106.332, 108.398,
            108.398, 110.465, 110.465, 112.531, 112.531, 114.598, 114.598, 116.664, 116.664,
            118.73, 118.73, 120.797, 120.797, 122.863, 122.863, 124.93, 124.93, 126.996, 126.996
        ]
    );
    ggml_quantization_error_test::<BlockQ4_1>(GGML_MAX_QUANTIZATION_TOTAL_ERROR)?;
    Ok(())
}

#[test]
fn quantize_q5_0() -> Result<()> {
    use k_quants::BlockQ5_0;

    let src = (0..32 * 4).map(|v| v as f32).collect::<Vec<_>>();
    let mut dst = vec![0f32; 32 * 4];
    let mut quant = vec![BlockQ5_0::zeros(); 4];
    BlockQ5_0::from_float(&src, &mut quant)?;
    BlockQ5_0::to_float(&quant, dst.as_mut_slice())?;
    assert_eq!(
        round_vector(&dst),
        &[
            -0.0, 1.938, 1.938, 3.875, 3.875, 5.813, 5.813, 7.75, 7.75, 9.688, 9.688, 11.625,
            11.625, 13.563, 13.563, 15.5, 15.5, 17.438, 17.438, 19.375, 19.375, 21.313, 21.313,
            23.25, 23.25, 25.188, 25.188, 27.125, 27.125, 29.063, 29.063, 31.0, 31.5, 31.5, 35.438,
            35.438, 35.438, 35.438, 39.375, 39.375, 39.375, 39.375, 43.313, 43.313, 43.313, 43.313,
            47.25, 47.25, 47.25, 47.25, 51.188, 51.188, 51.188, 51.188, 55.125, 55.125, 55.125,
            55.125, 59.063, 59.063, 59.063, 59.063, 63.0, 63.0, 65.313, 65.313, 65.313, 65.313,
            65.313, 71.25, 71.25, 71.25, 71.25, 71.25, 71.25, 77.188, 77.188, 77.188, 77.188,
            77.188, 77.188, 83.125, 83.125, 83.125, 83.125, 83.125, 83.125, 89.063, 89.063, 89.063,
            89.063, 89.063, 89.063, 95.0, 95.0, 95.0, 95.25, 95.25, 95.25, 95.25, 103.188, 103.188,
            103.188, 103.188, 103.188, 103.188, 103.188, 103.188, 111.125, 111.125, 111.125,
            111.125, 111.125, 111.125, 111.125, 111.125, 119.063, 119.063, 119.063, 119.063,
            119.063, 119.063, 119.063, 119.063, 127.0, 127.0, 127.0, 127.0
        ]
    );
    ggml_quantization_error_test::<BlockQ5_0>(GGML_MAX_QUANTIZATION_TOTAL_ERROR)?;
    Ok(())
}

#[test]
fn quantize_q5_1() -> Result<()> {
    use k_quants::BlockQ5_1;

    let src = (0..32 * 4).map(|v| v as f32).collect::<Vec<_>>();
    let mut dst = vec![0f32; 32 * 4];
    let mut quant = vec![BlockQ5_1::zeros(); 4];
    BlockQ5_1::from_float(&src, &mut quant)?;
    BlockQ5_1::to_float(&quant, dst.as_mut_slice())?;
    assert_eq!(
        dst,
        &[
            0.0, 1.0, 2.0, 3.0, 4.0, 5.0, 6.0, 7.0, 8.0, 9.0, 10.0, 11.0, 12.0, 13.0, 14.0, 15.0,
            16.0, 17.0, 18.0, 19.0, 20.0, 21.0, 22.0, 23.0, 24.0, 25.0, 26.0, 27.0, 28.0, 29.0,
            30.0, 31.0, 32.0, 33.0, 34.0, 35.0, 36.0, 37.0, 38.0, 39.0, 40.0, 41.0, 42.0, 43.0,
            44.0, 45.0, 46.0, 47.0, 48.0, 49.0, 50.0, 51.0, 52.0, 53.0, 54.0, 55.0, 56.0, 57.0,
            58.0, 59.0, 60.0, 61.0, 62.0, 63.0, 64.0, 65.0, 66.0, 67.0, 68.0, 69.0, 70.0, 71.0,
            72.0, 73.0, 74.0, 75.0, 76.0, 77.0, 78.0, 79.0, 80.0, 81.0, 82.0, 83.0, 84.0, 85.0,
            86.0, 87.0, 88.0, 89.0, 90.0, 91.0, 92.0, 93.0, 94.0, 95.0, 96.0, 97.0, 98.0, 99.0,
            100.0, 101.0, 102.0, 103.0, 104.0, 105.0, 106.0, 107.0, 108.0, 109.0, 110.0, 111.0,
            112.0, 113.0, 114.0, 115.0, 116.0, 117.0, 118.0, 119.0, 120.0, 121.0, 122.0, 123.0,
            124.0, 125.0, 126.0, 127.0
        ]
    );

    ggml_quantization_error_test::<BlockQ5_1>(GGML_MAX_QUANTIZATION_TOTAL_ERROR)?;
    Ok(())
}

/// Generates a small test vector ranging from -`bound` to `bound` with `size` steps
fn get_test_vector(bound: f32, size: usize) -> (Vec<f32>, Vec<f32>) {
    assert!(
        size % crate::quantized::k_quants::QK_K == 0,
        "size must be a multiple of {}",
        crate::quantized::k_quants::QK_K
    );

    let src = (0..size)
        .map(|v| (v as f32 - size as f32 / 2.) * bound / (size as f32 / 2.))
        .collect::<Vec<_>>();

    let dst = vec![0f32; size];
    assert_eq!([src[0], src[size / 2]], [-bound, 0.0]);
    (src, dst)
}

/// Round a vector
fn round_vector(values: &[f32]) -> Vec<f32> {
    values
        .iter()
        .map(|x| (1000. * x).round() / 1000.)
        .collect::<Vec<_>>()
}

fn compare_with_error(values: &[f32], expected: &[f32], tolerance: f32) {
    for (i, (value, expected_value)) in values.iter().zip(expected.iter()).enumerate() {
        let difference = (value - expected_value).abs();

        assert!(
            difference < tolerance,
            "Error at index {}: value = {}, expected = {}. Difference = {} exceeds tolerance = {}.",
            i,
            value,
            expected_value,
            difference,
            tolerance
        );
    }
}

/// Creates a vector similar to the ones used in GGML unit tests:
/// https://github.com/ggerganov/llama.cpp/blob/master/tests/test-quantize-fns.cpp#L26-L30
fn create_ggml_like_vector(offset: f32) -> Vec<f32> {
    (0..GGML_TEST_SIZE)
        .map(|i| 0.1 + 2.0 * (i as f32 + offset).cos())
        .collect()
}

/// Calculates the root mean square error between two vectors
fn calculate_rmse(a: &[f32], b: &[f32]) -> f32 {
    assert_eq!(a.len(), b.len());
    let sum = a
        .iter()
        .zip(b)
        .map(|(a, b)| (a - b).powi(2))
        .sum::<f32>()
        .sqrt();
    sum / a.len() as f32
}

/// Similar to the GGML quantization unit test:
/// https://github.com/ggerganov/llama.cpp/blob/master/tests/test-quantize-fns.cpp#L43-L50
fn ggml_quantization_error_test<T: GgmlType>(max_error: f32) -> Result<()> {
    let src = create_ggml_like_vector(0.0);
    let mut dst = vec![0.0; GGML_TEST_SIZE];
    let _quant = quantize_roundtrip::<T>(src.as_slice(), dst.as_mut_slice())?;
    let error = calculate_rmse(src.as_slice(), dst.as_slice());
    if error > max_error {
        bail!(
            "Quantization error {} exceeds max error {}",
            error,
            max_error
        );
    }
    Ok(())
}

fn quantize_roundtrip<T: GgmlType>(src: &[f32], dst: &mut [f32]) -> Result<Vec<T>> {
    let mut quant = vec![T::zeros(); src.len() / T::BLCK_SIZE];
    T::from_float(src, &mut quant)?;
    T::to_float(&quant, dst)?;
    Ok(quant)
}

#[test]
fn quantize_q2k() -> Result<()> {
    use k_quants::BlockQ2K;

    let (src, mut dst) = get_test_vector(0.5, 1024);
    let _quant = quantize_roundtrip::<BlockQ2K>(src.as_slice(), dst.as_mut_slice())?;
    compare_with_error(dst.as_slice(), src.as_slice(), 0.1);

    // Test some specific values
    assert_eq!(
        [src[0], src[128], src[256], src[512], src[800], src[1023]],
        [-0.5, -0.375, -0.25, 0.0, 0.28125, 0.49902344]
    );
    let dst = round_vector(&dst);
    assert_eq!(
        [dst[0], dst[128], dst[256], dst[512], dst[800], dst[1023]],
        [-0.499, -0.366, -0.249, 0.0, 0.295, 0.492]
    );

    let (src_big, mut dst_big) = get_test_vector(128.0, 1024);
    let _quant_big = quantize_roundtrip::<BlockQ2K>(src_big.as_slice(), dst_big.as_mut_slice())?;
    compare_with_error(dst_big.as_slice(), src_big.as_slice(), 6.0);

    ggml_quantization_error_test::<BlockQ2K>(GGML_MAX_QUANTIZATION_TOTAL_ERROR_2BITS)?;
    Ok(())
}

#[test]
fn quantize_q3k() -> Result<()> {
    use k_quants::BlockQ3K;

    let (src, mut dst) = get_test_vector(0.5, 1024);
    let _quant = quantize_roundtrip::<BlockQ3K>(src.as_slice(), dst.as_mut_slice())?;
    compare_with_error(dst.as_slice(), src.as_slice(), 0.03);

    // Test some specific values
    assert_eq!(
        [src[0], src[128], src[256], src[512], src[800], src[1023]],
        [-0.5, -0.375, -0.25, 0.0, 0.28125, 0.49902344]
    );
    let dst = round_vector(&dst);
    assert_eq!(
        [dst[0], dst[128], dst[256], dst[512], dst[800], dst[1023]],
        [-0.493, -0.37, -0.243, -0.0, 0.292, 0.492]
    );

    let (src_big, mut dst_big) = get_test_vector(128.0, 1024);
    let _quant_big = quantize_roundtrip::<BlockQ3K>(src_big.as_slice(), dst_big.as_mut_slice())?;
    compare_with_error(dst_big.as_slice(), src_big.as_slice(), 3.5);

    ggml_quantization_error_test::<BlockQ3K>(GGML_MAX_QUANTIZATION_TOTAL_ERROR_3BITS)?;
    Ok(())
}

#[test]
fn quantize_q4k() -> Result<()> {
    use k_quants::BlockQ4K;

    let (src, mut dst) = get_test_vector(0.5, 1024);
    let _quant = quantize_roundtrip::<BlockQ4K>(src.as_slice(), dst.as_mut_slice())?;
    compare_with_error(dst.as_slice(), src.as_slice(), 0.017);

    // Test some specific values
    assert_eq!(
        [src[0], src[128], src[256], src[512], src[800], src[1023]],
        [-0.5, -0.375, -0.25, 0.0, 0.28125, 0.49902344]
    );
    let dst = round_vector(&dst);
    assert_eq!(
        [dst[0], dst[128], dst[256], dst[512], dst[800], dst[1023]],
        [-0.5, -0.373, -0.25, 0.0, 0.288, 0.498]
    );

    let (src_big, mut dst_big) = get_test_vector(128.0, 1024);
    let _quant_big = quantize_roundtrip::<BlockQ4K>(src_big.as_slice(), dst_big.as_mut_slice())?;
    compare_with_error(dst_big.as_slice(), src_big.as_slice(), 4.5);

    ggml_quantization_error_test::<BlockQ4K>(GGML_MAX_QUANTIZATION_TOTAL_ERROR)?;
    Ok(())
}

#[test]
fn quantize_q5k() -> Result<()> {
    use k_quants::BlockQ5K;

    let (src, mut dst) = get_test_vector(0.5, 1024);
    let _quant = quantize_roundtrip::<BlockQ5K>(src.as_slice(), dst.as_mut_slice())?;
    compare_with_error(dst.as_slice(), src.as_slice(), 0.008);

    // Test some specific values
    assert_eq!(
        [src[0], src[128], src[256], src[512], src[800], src[1023]],
        [-0.5, -0.375, -0.25, 0.0, 0.28125, 0.49902344]
    );
    let dst = round_vector(&dst);
    assert_eq!(
        [dst[0], dst[128], dst[256], dst[512], dst[800], dst[1023]],
        [-0.499, -0.372, -0.249, 0.001, 0.279, 0.499]
    );

    let (src_big, mut dst_big) = get_test_vector(128.0, 1024);
    let _quant_big = quantize_roundtrip::<BlockQ5K>(src_big.as_slice(), dst_big.as_mut_slice())?;
    compare_with_error(dst_big.as_slice(), src_big.as_slice(), 2.5);

    ggml_quantization_error_test::<BlockQ5K>(GGML_MAX_QUANTIZATION_TOTAL_ERROR)?;

    Ok(())
}

#[test]
fn quantize_q6k() -> Result<()> {
    use k_quants::BlockQ6K;

    let (src, mut dst) = get_test_vector(0.5, 1024);
    let _quant = quantize_roundtrip::<BlockQ6K>(src.as_slice(), dst.as_mut_slice())?;
    compare_with_error(dst.as_slice(), src.as_slice(), 0.008);

    // Test some specific values
    assert_eq!(
        [src[0], src[128], src[256], src[512], src[800], src[1023]],
        [-0.5, -0.375, -0.25, 0.0, 0.28125, 0.49902344]
    );
    let dst = round_vector(&dst);
    assert_eq!(
        [dst[0], dst[128], dst[256], dst[512], dst[800], dst[1023]],
        [-0.497, -0.372, -0.25, -0.0, 0.284, 0.5]
    );

    let (src_big, mut dst_big) = get_test_vector(128.0, 1024);
    let _quant_big = quantize_roundtrip::<BlockQ6K>(src_big.as_slice(), dst_big.as_mut_slice())?;
    compare_with_error(dst_big.as_slice(), src_big.as_slice(), 2.0);

    ggml_quantization_error_test::<BlockQ6K>(GGML_MAX_QUANTIZATION_TOTAL_ERROR)?;

    Ok(())
}

#[test]
fn quantize_q8k() -> Result<()> {
    use k_quants::BlockQ8K;

    let (src, mut dst) = get_test_vector(0.5, 1024);
    let _quant = quantize_roundtrip::<BlockQ8K>(src.as_slice(), dst.as_mut_slice())?;
    compare_with_error(dst.as_slice(), src.as_slice(), 0.003);

    // Test some specific values
    assert_eq!(
        [src[0], src[128], src[256], src[512], src[800], src[1023]],
        [-0.5, -0.375, -0.25, 0.0, 0.28125, 0.49902344]
    );
    let dst = round_vector(&dst);
    assert_eq!(
        [dst[0], dst[128], dst[256], dst[512], dst[800], dst[1023]],
        [-0.5, -0.375, -0.25, -0.0, 0.281, 0.499]
    );

    let (src_big, mut dst_big) = get_test_vector(128.0, 1024);
    let _quant_big = quantize_roundtrip::<BlockQ8K>(src_big.as_slice(), dst_big.as_mut_slice())?;
    compare_with_error(dst_big.as_slice(), src_big.as_slice(), 0.6);

    ggml_quantization_error_test::<BlockQ8K>(GGML_MAX_QUANTIZATION_TOTAL_ERROR)?;

    Ok(())
}

/// Very simple dot product implementation
fn vec_dot_reference(a: &[f32], b: &[f32]) -> f32 {
    a.iter().zip(b).map(|(a, b)| a * b).sum()
}

/// Returns the error achieved by the GGML matmul unit test.
fn ggml_reference_matmul_error(dtype: GgmlDType) -> Result<f32> {
    let err = match dtype {
        GgmlDType::F16 => 0.000010,
        GgmlDType::Q2K => 0.004086,
        GgmlDType::Q3K => 0.016148,
        GgmlDType::Q4K => 0.002425,
        GgmlDType::Q5K => 0.000740,
        GgmlDType::Q6K => 0.000952,
        GgmlDType::Q4_0 => 0.001143,
        GgmlDType::Q4_1 => 0.008,
        GgmlDType::Q5_0 => 0.001353,
        GgmlDType::Q5_1 => 0.00149,
        GgmlDType::Q8_0 => 0.000092,

        // Not from the ggml repo.
        GgmlDType::Q8K => 0.00065,
        _ => bail!("No GGML results for quantization type {dtype:?}",),
    };
    Ok(err)
}

/// Similar to the GGML matmul unit test:
/// https://github.com/ggerganov/llama.cpp/blob/master/tests/test-quantize-fns.cpp#L76-L91
fn ggml_matmul_error_test<T: GgmlType>() -> Result<()> {
    let a = create_ggml_like_vector(0.0);
    let b = create_ggml_like_vector(1.0);
    ggml_matmul_error_test_::<T>(a.as_slice(), b.as_slice(), 1.0)?;
    // Another example that is more likely to trigger the overflow reported in #1526
    let a = (0..GGML_TEST_SIZE)
        .map(|i| i as f32 / GGML_TEST_SIZE as f32)
        .collect::<Vec<_>>();
    let b = (0..GGML_TEST_SIZE)
        .map(|i| i as f32 / GGML_TEST_SIZE as f32)
        .collect::<Vec<_>>();
    ggml_matmul_error_test_::<T>(a.as_slice(), b.as_slice(), 2.0)?;
    Ok(())
}

fn ggml_matmul_error_test_<T: GgmlType>(a: &[f32], b: &[f32], err_m: f32) -> Result<()> {
    let length = a.len();

    let mut a_quant = vec![T::zeros(); length / T::BLCK_SIZE];
    let mut b_quant = vec![T::VecDotType::zeros(); length / T::VecDotType::BLCK_SIZE];
    T::from_float(a, &mut a_quant)?;
    T::VecDotType::from_float(b, &mut b_quant)?;

    let result = T::vec_dot(length, &a_quant, &b_quant)?;
    let result_unopt = T::vec_dot_unopt(length, &a_quant, &b_quant)?;
    let reference_result = vec_dot_reference(a, b);

    if (result - result_unopt).abs() / length as f32 > 1e-6 {
        bail!(
            "the opt and unopt vec-dot returned different values, opt {result}, unopt {result_unopt}"
        )
    }

    let error = (result - reference_result).abs() / length as f32;

    let ggml_error = ggml_reference_matmul_error(T::DTYPE)? * err_m;

    if !error.is_finite() || error > GGML_MAX_DOT_PRODUCT_ERROR {
        bail!("Dot product error {error} exceeds max error {GGML_MAX_DOT_PRODUCT_ERROR}",);
    }

    // We diverge slightly due to different rounding behavior / f16 to f32 conversions in GGML
    // => we use a slightly higher error threshold
    const ERROR_LENIENCY: f32 = 0.00001;
    if error - ERROR_LENIENCY > ggml_error {
        bail!(
            "Dot product error {} exceeds ggml reference error {}",
            error,
            ggml_error
        );
    }
    Ok(())
}

<<<<<<< HEAD
fn get_small_tensors(
    m: usize,
    k: usize,
    n: usize,
    device: &Device,
) -> Result<(Tensor, Tensor, Tensor)> {
    let lhs = (0..m * k)
        .map(|i| i as f32 / (m * k) as f32)
        .collect::<Vec<_>>();
    let rhs = (0..n * k)
        .map(|i| i as f32 / (n * k) as f32)
        .collect::<Vec<_>>();

    let lhs = Tensor::from_vec(lhs, (m, k), device)?;
    let rhs = Tensor::from_vec(rhs, (n, k), device)?;

    let mm = lhs.matmul(&rhs.t()?)?;
    Ok((lhs, rhs, mm))
=======
#[test]
fn quantized_mm() -> Result<()> {
    ggml_matmul_error_test::<k_quants::BlockQ4_0>()?;
    ggml_matmul_error_test::<k_quants::BlockQ4_1>()?;
    ggml_matmul_error_test::<k_quants::BlockQ5_0>()?;
    ggml_matmul_error_test::<k_quants::BlockQ5_1>()?;
    ggml_matmul_error_test::<k_quants::BlockQ8_0>()?;
    Ok(())
>>>>>>> 0eb90ed7
}

/// generates random tensors of size `m x k` and `n x k` and calculates their expected matrix multiplication result.
fn get_random_tensors(
    m: usize,
    k: usize,
    n: usize,
    device: &Device,
) -> Result<(Tensor, Tensor, Tensor)> {
    let mut rng = StdRng::seed_from_u64(314159265358979);

    let lhs = (0..m * k)
        .map(|_| rng.gen::<f32>() - 0.5)
        .collect::<Vec<_>>();
    let rhs = (0..n * k)
        .map(|_| rng.gen::<f32>() - 0.5)
        .collect::<Vec<_>>();

    let lhs = Tensor::from_vec(lhs, (m, k), device)?;
    let rhs = Tensor::from_vec(rhs, (n, k), device)?;

    let mm = lhs.matmul(&rhs.t()?)?;
    Ok((lhs, rhs, mm))
}

#[test]
fn quantized_matmul_q2k() -> Result<()> {
    use k_quants::BlockQ2K;

    let cpu = &Device::Cpu;
    let (m, k, n) = (11, 512, 21);
    let (lhs, rhs, mm) = get_random_tensors(m, k, n, cpu)?;
    assert_eq!(mm.dims(), [m, n]);
    let dst = mm.flatten_all()?.to_vec1::<f32>()?;
    let dst = round_vector(&[dst[0], dst[m * n / 3], dst[m * n * 2 / 3], dst[m * n - 1]]);
    assert_eq!(dst, [1.262, 1.513, -0.208, 1.702]);

    let rhs = quantized::QTensor::quantize::<BlockQ2K>(&rhs)?;
    let rhs = quantized::QMatMul::from_qtensor(rhs)?;
    let mm = rhs.forward(&lhs)?;

    assert_eq!(mm.dims(), [m, n]);
    let dst = mm.flatten_all()?.to_vec1::<f32>()?;
    let dst = round_vector(&[dst[0], dst[m * n / 3], dst[m * n * 2 / 3], dst[m * n - 1]]);
    assert_eq!(dst, [0.916, 0.422, 0.215, 1.668]);

    ggml_matmul_error_test::<BlockQ2K>()?;

    Ok(())
}

#[test]
fn quantized_matmul_q3k() -> Result<()> {
    use k_quants::BlockQ3K;

    let cpu = &Device::Cpu;
    let (m, k, n) = (11, 512, 21);
    let (lhs, rhs, mm) = get_small_tensors(m, k, n, cpu)?;
    // assert_eq!(mm.dims(), [m, n]);
    // let dst = mm.flatten_all()?.to_vec1::<f32>()?;
    // let dst = round_vector(&[dst[0], dst[m * n / 3], dst[m * n * 2 / 3], dst[m * n - 1]]);
    // assert_eq!(dst, [1.262, 1.513, -0.208, 1.702]);

    let rhs = quantized::QTensor::quantize::<BlockQ3K>(&rhs)?;
    let rhs = quantized::QMatMul::from_qtensor(rhs)?;
    let qmm = rhs.forward(&lhs)?;

    let error: f32 = ((&mm - &qmm)?.abs()? / &mm.abs()?)?
        .sum_all()?
        .to_scalar()?;
    let error = error / (m * n) as f32;

    // assert_eq!(qmm.dims(), [m, n]);
    // let dst = qmm.flatten_all()?.to_vec1::<f32>()?;
    // let dst = round_vector(&[dst[0], dst[m * n / 3], dst[m * n * 2 / 3], dst[m * n - 1]]);
    // assert_eq!(dst, [1.029, 1.418, -0.314, 1.495]);

    assert!(
        error < 0.01,
        "{error} is too big, shouldn't exceed a few percent. \nGot:{qmm}\nExpected:\n{mm} "
    );

    ggml_matmul_error_test::<BlockQ3K>()?;

    Ok(())
}

#[test]
fn quantized_matmul_q4k() -> Result<()> {
    use k_quants::BlockQ4K;

    let cpu = &Device::Cpu;
    let (m, k, n) = (11, 512, 21);
    let (lhs, rhs, mm) = get_small_tensors(m, k, n, cpu)?;
    // assert_eq!(mm.dims(), [m, n]);
    // let dst = mm.flatten_all()?.to_vec1::<f32>()?;
    // let dst = round_vector(&[dst[0], dst[m * n / 3], dst[m * n * 2 / 3], dst[m * n - 1]]);
    // assert_eq!(dst, [1.262, 1.513, -0.208, 1.702]);

    let rhs = quantized::QTensor::quantize::<BlockQ4K>(&rhs)?;
    let rhs = quantized::QMatMul::from_qtensor(rhs)?;
    let qmm = rhs.forward(&lhs)?;

    let error: f32 = ((&mm - &qmm)?.abs()? / &mm.abs()?)?
        .sum_all()?
        .to_scalar()?;
    let error = error / (m * n) as f32;

    assert!(
        error < 0.01,
        "{error} is too big, shouldn't exceed a few percent. \nGot:{qmm}\nExpected:\n{mm} "
    );

    // assert_eq!(mm.dims(), [m, n]);
    // let dst = mm.flatten_all()?.to_vec1::<f32>()?;
    // let dst = round_vector(&[dst[0], dst[m * n / 3], dst[m * n * 2 / 3], dst[m * n - 1]]);
    // assert_eq!(dst, [1.125, 1.435, -0.201, 1.589]);

    ggml_matmul_error_test::<BlockQ4K>()?;

    Ok(())
}

#[test]
fn quantized_matmul_q5k() -> Result<()> {
    use k_quants::BlockQ5K;

    let cpu = &Device::Cpu;
    let (m, k, n) = (11, 512, 21);
    let (lhs, rhs, mm) = get_random_tensors(m, k, n, cpu)?;
    assert_eq!(mm.dims(), [m, n]);
    let dst = mm.flatten_all()?.to_vec1::<f32>()?;
    let dst = round_vector(&[dst[0], dst[m * n / 3], dst[m * n * 2 / 3], dst[m * n - 1]]);
    assert_eq!(dst, [1.262, 1.513, -0.208, 1.702]);

    let rhs = quantized::QTensor::quantize::<BlockQ5K>(&rhs)?;
    let rhs = quantized::QMatMul::from_qtensor(rhs)?;
    let mm = rhs.forward(&lhs)?;

    assert_eq!(mm.dims(), [m, n]);
    let dst = mm.flatten_all()?.to_vec1::<f32>()?;
    let dst = round_vector(&[dst[0], dst[m * n / 3], dst[m * n * 2 / 3], dst[m * n - 1]]);
    assert_eq!(dst, [1.192, 1.491, -0.18, 1.743]);

    //Expected: 0.000740408897
    ggml_matmul_error_test::<BlockQ5K>()?;

    Ok(())
}

#[test]
fn quantized_matmul_q6k() -> Result<()> {
    use k_quants::BlockQ6K;

    let cpu = &Device::Cpu;
    let (m, k, n) = (11, 512, 21);
    let (lhs, rhs, mm) = get_random_tensors(m, k, n, cpu)?;
    assert_eq!(mm.dims(), [m, n]);
    let dst = mm.flatten_all()?.to_vec1::<f32>()?;
    let dst = round_vector(&[dst[0], dst[m * n / 3], dst[m * n * 2 / 3], dst[m * n - 1]]);
    assert_eq!(dst, [1.262, 1.513, -0.208, 1.702]);

    let rhs = quantized::QTensor::quantize::<BlockQ6K>(&rhs)?;
    let rhs = quantized::QMatMul::from_qtensor(rhs)?;
    let mm = rhs.forward(&lhs)?;

    assert_eq!(mm.dims(), [m, n]);
    let dst = mm.flatten_all()?.to_vec1::<f32>()?;
    let dst = round_vector(&[dst[0], dst[m * n / 3], dst[m * n * 2 / 3], dst[m * n - 1]]);
    assert_eq!(dst, [1.324, 1.49, -0.164, 1.741]);

    ggml_matmul_error_test::<BlockQ6K>()?;
    Ok(())
}

#[test]
fn quantized_matmul_q8k() -> Result<()> {
    use k_quants::BlockQ8K;

    let cpu = &Device::Cpu;
    let (m, k, n) = (11, 512, 21);
    let (lhs, rhs, mm) = get_random_tensors(m, k, n, cpu)?;
    assert_eq!(mm.dims(), [m, n]);
    let dst = mm.flatten_all()?.to_vec1::<f32>()?;
    let dst = round_vector(&[dst[0], dst[m * n / 3], dst[m * n * 2 / 3], dst[m * n - 1]]);
    assert_eq!(dst, [1.262, 1.513, -0.208, 1.702]);

    let rhs = quantized::QTensor::quantize::<BlockQ8K>(&rhs)?;
    let rhs = quantized::QMatMul::from_qtensor(rhs)?;
    let mm = rhs.forward(&lhs)?;

    assert_eq!(mm.dims(), [m, n]);
    let dst = mm.flatten_all()?.to_vec1::<f32>()?;
    let dst = round_vector(&[dst[0], dst[m * n / 3], dst[m * n * 2 / 3], dst[m * n - 1]]);
    assert_eq!(dst, [1.266, 1.504, -0.204, 1.7]);

    ggml_matmul_error_test::<BlockQ8K>()?;
    Ok(())
}<|MERGE_RESOLUTION|>--- conflicted
+++ resolved
@@ -558,7 +558,6 @@
     Ok(())
 }
 
-<<<<<<< HEAD
 fn get_small_tensors(
     m: usize,
     k: usize,
@@ -577,7 +576,8 @@
 
     let mm = lhs.matmul(&rhs.t()?)?;
     Ok((lhs, rhs, mm))
-=======
+}
+
 #[test]
 fn quantized_mm() -> Result<()> {
     ggml_matmul_error_test::<k_quants::BlockQ4_0>()?;
@@ -586,7 +586,6 @@
     ggml_matmul_error_test::<k_quants::BlockQ5_1>()?;
     ggml_matmul_error_test::<k_quants::BlockQ8_0>()?;
     Ok(())
->>>>>>> 0eb90ed7
 }
 
 /// generates random tensors of size `m x k` and `n x k` and calculates their expected matrix multiplication result.
