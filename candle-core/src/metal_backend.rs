--- conflicted
+++ resolved
@@ -1581,26 +1581,8 @@
     }
 
     fn zeros_impl(&self, shape: &Shape, dtype: DType) -> Result<MetalStorage> {
-<<<<<<< HEAD
-        let buffer = self.new_buffer(shape.elem_count(), dtype, "zeros")?;
-        let command_buffer = self.command_buffer()?;
-        command_buffer.set_label("zeros");
-
-        // This kernel assumes the zero value of this DType is equal to 0x00u8
-        // (which is true for all current types)
-        candle_metal_kernels::call_fill_u8(
-            &command_buffer,
-            &self.kernels,
-            shape.elem_count(),
-            &buffer,
-            0,
-        )
-        .map_err(MetalError::from)?;
-
-=======
         let size = shape.elem_count() * dtype.size_in_bytes();
         let buffer = self.allocate_zeros(size)?;
->>>>>>> 1cf34368
         Ok(MetalStorage::new(buffer, self.clone(), dtype))
     }
 
@@ -1625,7 +1607,6 @@
         match dtype {
             DType::U8 => candle_metal_kernels::call_fill_u8(
                 &command_buffer,
-                &self.kernels,
                 shape.elem_count(),
                 &buffer,
                 1u8,
